--- conflicted
+++ resolved
@@ -6,11 +6,6 @@
     API_BASE_URL_SERVER: process.env.API_BASE_URL_SERVER || "http://127.0.0.1:8000",
   },
   async rewrites() {
-<<<<<<< HEAD
-    let backendUrl = process.env.API_BASE_URL_SERVER || process.env.NEXT_PUBLIC_API_BASE_URL || "http://127.0.0.1:8000";
-    if (process.env.NODE_ENV === "production" && !backendUrl.startsWith("http")) {
-      backendUrl = `https://${backendUrl}`;
-=======
     // Prefer private domain for server-to-server traffic if provided
     let backendUrl = (process.env.API_BASE_URL_SERVER || process.env.NEXT_PUBLIC_API_BASE_URL || "http://127.0.0.1:8000").trim();
     const hasScheme = backendUrl.startsWith("http://") || backendUrl.startsWith("https://");
@@ -29,7 +24,6 @@
       backendUrl = u.origin;
     } catch {
       // leave as-is if URL parsing fails
->>>>>>> e4abcd44
     }
     return [
       {
